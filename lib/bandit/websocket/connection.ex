--- conflicted
+++ resolved
@@ -12,11 +12,7 @@
   @typedoc "Encapsulates the state of a WebSocket connection"
   @type t :: %__MODULE__{
           sock: module(),
-<<<<<<< HEAD
-          sock_state: any(),
-=======
           sock_state: Sock.state(),
->>>>>>> 1bae0d13
           state: state()
         }
 
