defmodule HTTP2ProtocolTest do
  use ExUnit.Case, async: true

<<<<<<< HEAD
  import Bitwise

=======
>>>>>>> 1bae0d13
  use ServerHelpers

  import Bitwise

  setup :https_server

  describe "frame splitting / merging" do
    test "it should handle cases where the request arrives in small chunks", context do
      socket = SimpleH2Client.tls_client(context)

      # Send connection preface, client settings & ping frame one byte at a time
      ("PRI * HTTP/2.0\r\n\r\nSM\r\n\r\n" <>
         <<0, 0, 0, 4, 0, 0, 0, 0, 0>> <> <<0, 0, 8, 6, 0, 0, 0, 0, 0, 1, 2, 3, 4, 5, 6, 7, 8>>)
      |> Stream.unfold(fn
        <<>> -> nil
        <<byte::binary-size(2), rest::binary>> -> {byte, rest}
      end)
      |> Enum.each(fn byte -> :ssl.send(socket, byte) end)

      assert :ssl.recv(socket, 9) == {:ok, <<0, 0, 0, 4, 0, 0, 0, 0, 0>>}
      assert :ssl.recv(socket, 9) == {:ok, <<0, 0, 0, 4, 1, 0, 0, 0, 0>>}
      assert :ssl.recv(socket, 17) == {:ok, <<0, 0, 8, 6, 1, 0, 0, 0, 0, 1, 2, 3, 4, 5, 6, 7, 8>>}
    end

    test "it should handle cases where multiple frames arrive in the same packet", context do
      socket = SimpleH2Client.tls_client(context)

      # Send connection preface, client settings & ping frame all in one
      :ssl.send(
        socket,
        "PRI * HTTP/2.0\r\n\r\nSM\r\n\r\n" <>
          <<0, 0, 0, 4, 0, 0, 0, 0, 0>> <> <<0, 0, 8, 6, 0, 0, 0, 0, 0, 1, 2, 3, 4, 5, 6, 7, 8>>
      )

      assert :ssl.recv(socket, 9) == {:ok, <<0, 0, 0, 4, 0, 0, 0, 0, 0>>}
      assert :ssl.recv(socket, 9) == {:ok, <<0, 0, 0, 4, 1, 0, 0, 0, 0>>}
      assert :ssl.recv(socket, 17) == {:ok, <<0, 0, 8, 6, 1, 0, 0, 0, 0, 1, 2, 3, 4, 5, 6, 7, 8>>}
    end
  end

  describe "errors and unexpected frames" do
    @tag capture_log: true
    test "it should ignore unknown frame types", context do
      socket = SimpleH2Client.setup_connection(context)
      :ssl.send(socket, <<0, 0, 0, 254, 0, 0, 0, 0, 0>>)
      assert SimpleH2Client.connection_alive?(socket)
    end

    @tag capture_log: true
    test "it should shut down the connection gracefully when encountering a connection error",
         context do
      socket = SimpleH2Client.tls_client(context)
      SimpleH2Client.exchange_prefaces(socket)
      # Send a bogus SETTINGS frame
      :ssl.send(socket, <<0, 0, 0, 4, 0, 0, 0, 0, 1>>)
      assert SimpleH2Client.recv_goaway_and_close(socket) == {:ok, 0, 1}
    end

    @tag capture_log: true
    test "it should shut down the connection after read timeout has been reached with no initial data sent",
         context do
      socket = SimpleH2Client.tls_client(context)
      Process.sleep(1500)
      assert :ssl.recv(socket, 0) == {:error, :closed}
    end

    @tag capture_log: true
    test "it should shut down the connection after read timeout has been reached with no data sent",
         context do
      socket = SimpleH2Client.tls_client(context)
      SimpleH2Client.exchange_prefaces(socket)
      Process.sleep(1500)
      assert SimpleH2Client.recv_goaway_and_close(socket) == {:ok, 0, 0}
    end
  end

  describe "settings exchange" do
    test "the server should send a SETTINGS frame at start of the connection", context do
      socket = SimpleH2Client.tls_client(context)
      :ssl.send(socket, "PRI * HTTP/2.0\r\n\r\nSM\r\n\r\n")
      assert :ssl.recv(socket, 9) == {:ok, <<0, 0, 0, 4, 0, 0, 0, 0, 0>>}
    end
  end

  describe "DATA frames" do
    test "sends end of stream when there is a single data frame", context do
      socket = SimpleH2Client.setup_connection(context)

      SimpleH2Client.send_simple_headers(socket, 1, :get, "/body_response", context.port)

      assert SimpleH2Client.successful_response?(socket, 1, false)
      assert SimpleH2Client.recv_body(socket) == {:ok, 1, true, "OK"}
    end

    def body_response(conn) do
      conn |> send_resp(200, "OK")
    end

    test "sends multiple DATA frames with last one end of stream when chunking", context do
      socket = SimpleH2Client.setup_connection(context)

      SimpleH2Client.send_simple_headers(socket, 1, :get, "/chunk_response", context.port)

      assert SimpleH2Client.successful_response?(socket, 1, false)
      assert SimpleH2Client.recv_body(socket) == {:ok, 1, false, "OK"}
      assert SimpleH2Client.recv_body(socket) == {:ok, 1, false, "DOKEE"}
      assert SimpleH2Client.recv_body(socket) == {:ok, 1, true, ""}
    end

    def chunk_response(conn) do
      conn
      |> send_chunked(200)
      |> chunk("OK")
      |> elem(1)
      |> chunk("DOKEE")
      |> elem(1)
    end

    test "reads a zero byte body if none is sent", context do
      socket = SimpleH2Client.setup_connection(context)

      SimpleH2Client.send_simple_headers(socket, 1, :get, "/echo", context.port)

      # A zero byte body being written will cause end_stream to be set on the header frame
      assert SimpleH2Client.successful_response?(socket, 1, true)
    end

    def echo(conn) do
      {:ok, body, conn} = read_body(conn)
      conn |> send_resp(200, body)
    end

    @tag capture_log: true
    test "rejects DATA frames received on an idle stream", context do
      socket = SimpleH2Client.setup_connection(context)

      SimpleH2Client.send_body(socket, 1, true, "OK")

      assert SimpleH2Client.recv_goaway_and_close(socket) == {:ok, 0, 1}
    end

    test "reads a one frame body if one frame is sent", context do
      socket = SimpleH2Client.setup_connection(context)

      SimpleH2Client.send_simple_headers(socket, 1, :post, "/echo", context.port)
      SimpleH2Client.send_body(socket, 1, true, "OK")

      {:ok, 0, _} = SimpleH2Client.recv_window_update(socket)
      {:ok, 1, _} = SimpleH2Client.recv_window_update(socket)

      assert SimpleH2Client.successful_response?(socket, 1, false)
      assert SimpleH2Client.recv_body(socket) == {:ok, 1, true, "OK"}
    end

    test "reads a multi frame body if many frames are sent", context do
      socket = SimpleH2Client.setup_connection(context)

      SimpleH2Client.send_simple_headers(socket, 1, :post, "/echo", context.port)
      SimpleH2Client.send_body(socket, 1, false, "OK")
      SimpleH2Client.send_body(socket, 1, true, "OK")

      {:ok, 0, _} = SimpleH2Client.recv_window_update(socket)
      {:ok, 1, _} = SimpleH2Client.recv_window_update(socket)

      assert SimpleH2Client.successful_response?(socket, 1, false)
      assert SimpleH2Client.recv_body(socket) == {:ok, 1, true, "OKOK"}
    end

    @tag capture_log: true
    test "returns a stream error if sent content-length doesn't match sent data", context do
      socket = SimpleH2Client.setup_connection(context)

      headers = [
        {":method", "POST"},
        {":path", "/echo"},
        {":scheme", "https"},
        {":authority", "localhost:#{context.port}"},
        {"content-length", "3"}
      ]

      SimpleH2Client.send_headers(socket, 1, false, headers)
      SimpleH2Client.send_body(socket, 1, false, "OK")
      SimpleH2Client.send_body(socket, 1, true, "OK")

      {:ok, 0, _} = SimpleH2Client.recv_window_update(socket)
      {:ok, 1, _} = SimpleH2Client.recv_window_update(socket)

      assert SimpleH2Client.recv_rst_stream(socket) == {:ok, 1, 1}
      assert SimpleH2Client.connection_alive?(socket)
    end

    @tag capture_log: true
    test "rejects DATA frames received on a remote closed stream", context do
      socket = SimpleH2Client.setup_connection(context)

      SimpleH2Client.send_simple_headers(socket, 1, :get, "/sleep_and_echo", context.port)
      SimpleH2Client.send_body(socket, 1, true, "OK")

      assert SimpleH2Client.recv_goaway_and_close(socket) == {:ok, 1, 1}
    end

    def sleep_and_echo(conn) do
      {:ok, body, conn} = read_body(conn)
      Process.sleep(100)
      conn |> send_resp(200, body)
    end

    @tag capture_log: true
    test "rejects DATA frames received on a zero stream id", context do
      socket = SimpleH2Client.setup_connection(context)

      SimpleH2Client.send_body(socket, 0, true, "OK")

      assert SimpleH2Client.recv_goaway_and_close(socket) == {:ok, 0, 1}
    end

    @tag capture_log: true
    test "rejects DATA frames received on an invalid stream id", context do
      socket = SimpleH2Client.setup_connection(context)

      SimpleH2Client.send_body(socket, 2, true, "OK")

      assert SimpleH2Client.recv_goaway_and_close(socket) == {:ok, 0, 1}
    end
  end

  describe "HEADERS frames" do
    test "sends end of stream headers when there is no body", context do
      socket = SimpleH2Client.setup_connection(context)

      SimpleH2Client.send_simple_headers(socket, 1, :get, "/no_body_response", context.port)

      assert {:ok, 1, true,
              [{":status", "200"}, {"cache-control", "max-age=0, private, must-revalidate"}],
              _ctx} = SimpleH2Client.recv_headers(socket)
    end

    def no_body_response(conn) do
      conn |> send_resp(200, <<>>)
    end

    test "sends non-end of stream headers when there is a body", context do
      socket = SimpleH2Client.setup_connection(context)

      SimpleH2Client.send_simple_headers(socket, 1, :get, "/body_response", context.port)

      assert {:ok, 1, false,
              [{":status", "200"}, {"cache-control", "max-age=0, private, must-revalidate"}],
              _ctx} = SimpleH2Client.recv_headers(socket)

      assert(SimpleH2Client.recv_body(socket) == {:ok, 1, true, "OK"})
    end

    test "breaks large headers into multiple CONTINUATION frames when sending", context do
      socket = SimpleH2Client.setup_connection(context)

      SimpleH2Client.send_simple_headers(socket, 1, :post, "/large_headers", context.port)

      random_string = for _ <- 1..60_000, into: "", do: <<Enum.random('0123456789abcdef')>>
      <<to_send::binary-size(16_384), rest::binary>> = random_string
      SimpleH2Client.send_body(socket, 1, false, to_send)

      <<to_send::binary-size(16_384), rest::binary>> = rest
      SimpleH2Client.send_body(socket, 1, false, to_send)

      <<to_send::binary-size(16_384), rest::binary>> = rest
      SimpleH2Client.send_body(socket, 1, false, to_send)
      SimpleH2Client.send_body(socket, 1, true, rest)

      {:ok, 0, _} = SimpleH2Client.recv_window_update(socket)
      {:ok, 1, _} = SimpleH2Client.recv_window_update(socket)

      # We assume that 60k of random data will get hpacked down into somewhere
      # between 49152 and 65536 bytes, so we'll need 3 packets total
      {:ok, <<16_384::24, 1::8, 0::8, 0::1, 1::31>>} = :ssl.recv(socket, 9)
      {:ok, header_fragment} = :ssl.recv(socket, 16_384)

      {:ok, <<16_384::24, 9::8, 0::8, 0::1, 1::31>>} = :ssl.recv(socket, 9)
      {:ok, fragment_1} = :ssl.recv(socket, 16_384)

      {:ok, <<16_384::24, 9::8, 0::8, 0::1, 1::31>>} = :ssl.recv(socket, 9)
      {:ok, fragment_2} = :ssl.recv(socket, 16_384)

      {:ok, <<length::24, 9::8, 4::8, 0::1, 1::31>>} = :ssl.recv(socket, 9)
      {:ok, fragment_3} = :ssl.recv(socket, length)

      {:ok, headers, _ctx} =
        [header_fragment, fragment_1, fragment_2, fragment_3]
        |> IO.iodata_to_binary()
        |> HPAX.decode(HPAX.new(4096))

      assert headers == [
               {":status", "200"},
               {"cache-control", "max-age=0, private, must-revalidate"},
               {"giant", random_string}
             ]

      assert SimpleH2Client.recv_body(socket) == {:ok, 1, true, "OK"}

      assert SimpleH2Client.connection_alive?(socket)
    end

    def large_headers(conn) do
      {:ok, body, conn} = read_body(conn)

      conn
      |> put_resp_header("giant", body)
      |> send_resp(200, "OK")
    end

    test "accepts well-formed headers without padding or priority", context do
      socket = SimpleH2Client.setup_connection(context)
      headers = headers_for_header_read_test(context)

      # Send unadorned headers
      :ssl.send(socket, [<<0, 0, IO.iodata_length(headers), 1, 0x05, 0, 0, 0, 1>>, headers])

      assert {:ok, 1, false,
              [{":status", "200"}, {"cache-control", "max-age=0, private, must-revalidate"}],
              _ctx} = SimpleH2Client.recv_headers(socket)

      assert SimpleH2Client.recv_body(socket) == {:ok, 1, true, "OK"}
    end

    test "accepts well-formed headers with priority", context do
      socket = SimpleH2Client.setup_connection(context)
      headers = headers_for_header_read_test(context)

      # Send headers with priority
      :ssl.send(socket, [
        <<0, 0, IO.iodata_length(headers) + 5, 1, 0x25, 0, 0, 0, 1>>,
        <<0, 0, 0, 3, 5>>,
        headers
      ])

      assert {:ok, 1, false,
              [{":status", "200"}, {"cache-control", "max-age=0, private, must-revalidate"}],
              _ctx} = SimpleH2Client.recv_headers(socket)

      assert SimpleH2Client.recv_body(socket) == {:ok, 1, true, "OK"}
    end

    test "accepts well-formed headers with padding", context do
      socket = SimpleH2Client.setup_connection(context)
      headers = headers_for_header_read_test(context)

      # Send headers with padding
      :ssl.send(socket, [
        <<0, 0, IO.iodata_length(headers) + 5, 1, 0x0D, 0, 0, 0, 1>>,
        <<4>>,
        headers,
        <<1, 2, 3, 4>>
      ])

      assert {:ok, 1, false,
              [{":status", "200"}, {"cache-control", "max-age=0, private, must-revalidate"}],
              _ctx} = SimpleH2Client.recv_headers(socket)

      assert SimpleH2Client.recv_body(socket) == {:ok, 1, true, "OK"}
    end

    test "accepts well-formed headers with padding and priority", context do
      socket = SimpleH2Client.setup_connection(context)
      headers = headers_for_header_read_test(context)

      # Send headers with padding and priority
      :ssl.send(socket, [
        <<0, 0, IO.iodata_length(headers) + 10, 1, 0x2D, 0, 0, 0, 1>>,
        <<4, 0, 0, 0, 0, 1>>,
        headers,
        <<1, 2, 3, 4>>
      ])

      assert {:ok, 1, false,
              [{":status", "200"}, {"cache-control", "max-age=0, private, must-revalidate"}],
              _ctx} = SimpleH2Client.recv_headers(socket)

      assert SimpleH2Client.recv_body(socket) == {:ok, 1, true, "OK"}
    end

    def headers_for_header_read_test(context) do
      headers = [
        {":method", "HEAD"},
        {":path", "/header_read_test"},
        {":scheme", "https"},
        {":authority", "localhost:#{context.port}"},
        {"x-request-header", "Request"}
      ]

      ctx = HPAX.new(4096)
      {headers, _} = headers |> Enum.map(fn {k, v} -> {:store, k, v} end) |> HPAX.encode(ctx)
      IO.iodata_to_binary(headers)
    end

    def header_read_test(conn) do
      assert get_req_header(conn, "x-request-header") == ["Request"]

      conn |> send_resp(200, "OK")
    end

    test "accumulates header fragments over multiple CONTINUATION frames", context do
      socket = SimpleH2Client.setup_connection(context)

      <<header1::binary-size(20), header2::binary-size(20), header3::binary>> =
        headers_for_header_read_test(context)

      :ssl.send(socket, [<<0, 0, IO.iodata_length(header1), 1, 0x01, 0, 0, 0, 1>>, header1])
      :ssl.send(socket, [<<0, 0, IO.iodata_length(header2), 9, 0x00, 0, 0, 0, 1>>, header2])
      :ssl.send(socket, [<<0, 0, IO.iodata_length(header3), 9, 0x04, 0, 0, 0, 1>>, header3])

      assert {:ok, 1, false,
              [{":status", "200"}, {"cache-control", "max-age=0, private, must-revalidate"}],
              _ctx} = SimpleH2Client.recv_headers(socket)

      assert SimpleH2Client.recv_body(socket) == {:ok, 1, true, "OK"}
      assert SimpleH2Client.connection_alive?(socket)
    end

    @tag capture_log: true
    test "accepts HEADER frames sent as trailers", context do
      socket = SimpleH2Client.setup_connection(context)

      {:ok, ctx} = SimpleH2Client.send_simple_headers(socket, 1, :post, "/echo", context.port)
      SimpleH2Client.send_body(socket, 1, false, "OK")
      SimpleH2Client.send_headers(socket, 1, true, [{"x-trailer", "trailer"}], ctx)

      {:ok, 0, _} = SimpleH2Client.recv_window_update(socket)
      {:ok, 1, _} = SimpleH2Client.recv_window_update(socket)

      assert SimpleH2Client.successful_response?(socket, 1, false)
      assert SimpleH2Client.recv_body(socket) == {:ok, 1, true, "OK"}

      assert SimpleH2Client.connection_alive?(socket)
    end

    @tag capture_log: true
    test "rejects HEADER frames sent as trailers that contain pseudo headers", context do
      socket = SimpleH2Client.setup_connection(context)

      {:ok, ctx} = SimpleH2Client.send_simple_headers(socket, 1, :post, "/echo", context.port)
      SimpleH2Client.send_body(socket, 1, false, "OK")
      SimpleH2Client.send_headers(socket, 1, true, [{":path", "/foo"}], ctx)

      {:ok, 0, _} = SimpleH2Client.recv_window_update(socket)
      {:ok, 1, _} = SimpleH2Client.recv_window_update(socket)

      assert SimpleH2Client.recv_rst_stream(socket) == {:ok, 1, 1}
      assert SimpleH2Client.connection_alive?(socket)
    end

    test "rejects HEADER frames which depend on itself", context do
      socket = SimpleH2Client.setup_connection(context)
      headers = headers_for_header_read_test(context)

      # Send headers with padding and priority
      :ssl.send(socket, [
        <<0, 0, IO.iodata_length(headers) + 5, 1, 0x25, 0, 0, 0, 1>>,
        <<0, 0, 0, 1, 5>>,
        headers
      ])

      assert SimpleH2Client.recv_rst_stream(socket) == {:ok, 1, 1}
      assert SimpleH2Client.connection_alive?(socket)
    end

    @tag capture_log: true
    test "closes with an error when receiving a zero stream ID",
         context do
      socket = SimpleH2Client.setup_connection(context)

      SimpleH2Client.send_simple_headers(socket, 0, :get, "/echo", context.port)

      assert SimpleH2Client.recv_goaway_and_close(socket) == {:ok, 0, 1}
    end

    @tag capture_log: true
    test "closes with an error when receiving an even stream ID",
         context do
      socket = SimpleH2Client.setup_connection(context)

      SimpleH2Client.send_simple_headers(socket, 2, :get, "/echo", context.port)

      assert SimpleH2Client.recv_goaway_and_close(socket) == {:ok, 0, 1}
    end

    @tag capture_log: true
    test "closes with an error when receiving a stream ID we've already seen",
         context do
      socket = SimpleH2Client.setup_connection(context)

      SimpleH2Client.send_simple_headers(socket, 99, :get, "/echo", context.port)
      assert {:ok, 99, true, _, _} = SimpleH2Client.recv_headers(socket)
      SimpleH2Client.send_simple_headers(socket, 99, :get, "/echo", context.port)

      assert SimpleH2Client.recv_goaway_and_close(socket) == {:ok, 99, 1}
    end

    @tag capture_log: true
    test "closes with an error on a header frame with undecompressable header block", context do
      socket = SimpleH2Client.setup_connection(context)

      :ssl.send(socket, <<0, 0, 11, 1, 0x2C, 0, 0, 0, 1, 2, 1::1, 12::31, 34, 1, 2, 3, 4, 5>>)

      assert SimpleH2Client.recv_goaway_and_close(socket) == {:ok, 0, 9}
    end

    test "returns a stream error if sent headers with uppercase names", context do
      socket = SimpleH2Client.setup_connection(context)

      # Take example from H2Spec
      headers =
        <<130, 135, 68, 137, 98, 114, 209, 65, 226, 240, 123, 40, 147, 65, 139, 8, 157, 92, 11,
          129, 112, 220, 109, 199, 26, 127, 64, 6, 88, 45, 84, 69, 83, 84, 2, 111, 107>>

      :ssl.send(socket, [<<IO.iodata_length(headers)::24, 1::8, 5::8, 0::1, 1::31>>, headers])

      assert SimpleH2Client.recv_rst_stream(socket) == {:ok, 1, 1}
    end

    test "returns a stream error if sent headers with invalid pseudo headers", context do
      socket = SimpleH2Client.setup_connection(context)

      headers = [
        {":method", "HEAD"},
        {":path", "/"},
        {":scheme", "https"},
        {":authority", "localhost:#{context.port}"},
        {":bogus", "bogus"}
      ]

      SimpleH2Client.send_headers(socket, 1, true, headers)

      assert SimpleH2Client.recv_rst_stream(socket) == {:ok, 1, 1}
    end

    test "returns a stream error if sent headers with response pseudo headers", context do
      socket = SimpleH2Client.setup_connection(context)

      headers = [
        {":method", "HEAD"},
        {":path", "/"},
        {":scheme", "https"},
        {":authority", "localhost:#{context.port}"},
        {":status", "200"}
      ]

      SimpleH2Client.send_headers(socket, 1, true, headers)

      assert SimpleH2Client.recv_rst_stream(socket) == {:ok, 1, 1}
    end

    test "returns a stream error if pseudo headers appear after regular ones", context do
      socket = SimpleH2Client.setup_connection(context)

      headers = [
        {":method", "HEAD"},
        {":path", "/"},
        {":scheme", "https"},
        {"regular-header", "boring"},
        {":authority", "localhost:#{context.port}"}
      ]

      SimpleH2Client.send_headers(socket, 1, true, headers)

      assert SimpleH2Client.recv_rst_stream(socket) == {:ok, 1, 1}
    end

    test "returns an error if (almost) any hop-by-hop headers are present", context do
      socket = SimpleH2Client.setup_connection(context)

      headers = [
        {":method", "HEAD"},
        {":path", "/"},
        {":scheme", "https"},
        {":authority", "localhost:#{context.port}"},
        {"connection", "close"}
      ]

      SimpleH2Client.send_headers(socket, 1, true, headers)

      assert SimpleH2Client.recv_rst_stream(socket) == {:ok, 1, 1}
    end

    test "accepts TE header with a value of trailer", context do
      socket = SimpleH2Client.setup_connection(context)

      headers = [
        {":method", "HEAD"},
        {":path", "/no_body_response"},
        {":scheme", "https"},
        {":authority", "localhost:#{context.port}"},
        {"te", "trailers"}
      ]

      SimpleH2Client.send_headers(socket, 1, true, headers)

      assert SimpleH2Client.successful_response?(socket, 1, true)
    end

    test "returns an error if TE header is present with a value other than trailers", context do
      socket = SimpleH2Client.setup_connection(context)

      headers = [
        {":method", "HEAD"},
        {":path", "/"},
        {":scheme", "https"},
        {":authority", "localhost:#{context.port}"},
        {"te", "trailers, deflate"}
      ]

      SimpleH2Client.send_headers(socket, 1, true, headers)

      assert SimpleH2Client.recv_rst_stream(socket) == {:ok, 1, 1}
    end

    test "returns a stream error if :method pseudo header is missing", context do
      socket = SimpleH2Client.setup_connection(context)

      headers = [
        {":path", "/"},
        {":scheme", "https"},
        {":authority", "localhost:#{context.port}"}
      ]

      SimpleH2Client.send_headers(socket, 1, true, headers)

      assert SimpleH2Client.recv_rst_stream(socket) == {:ok, 1, 1}
    end

    test "returns a stream error if multiple :method pseudo headers are received", context do
      socket = SimpleH2Client.setup_connection(context)

      headers = [
        {":method", "HEAD"},
        {":method", "HEAD"},
        {":path", "/"},
        {":scheme", "https"},
        {":authority", "localhost:#{context.port}"}
      ]

      SimpleH2Client.send_headers(socket, 1, true, headers)

      assert SimpleH2Client.recv_rst_stream(socket) == {:ok, 1, 1}
    end

    test "returns a stream error if :scheme pseudo header is missing", context do
      socket = SimpleH2Client.setup_connection(context)

      headers = [
        {":method", "HEAD"},
        {":path", "/"},
        {":authority", "localhost:#{context.port}"}
      ]

      SimpleH2Client.send_headers(socket, 1, true, headers)

      assert SimpleH2Client.recv_rst_stream(socket) == {:ok, 1, 1}
    end

    test "returns a stream error if multiple :scheme pseudo headers are received", context do
      socket = SimpleH2Client.setup_connection(context)

      headers = [
        {":method", "HEAD"},
        {":path", "/"},
        {":scheme", "https"},
        {":scheme", "https"},
        {":authority", "localhost:#{context.port}"}
      ]

      SimpleH2Client.send_headers(socket, 1, true, headers)

      assert SimpleH2Client.recv_rst_stream(socket) == {:ok, 1, 1}
    end

    test "returns a stream error if :path pseudo header is missing", context do
      socket = SimpleH2Client.setup_connection(context)

      headers = [
        {":method", "HEAD"},
        {":scheme", "https"},
        {":authority", "localhost:#{context.port}"}
      ]

      SimpleH2Client.send_headers(socket, 1, true, headers)

      assert SimpleH2Client.recv_rst_stream(socket) == {:ok, 1, 1}
    end

    test "returns a stream error if multiple :path pseudo headers are received", context do
      socket = SimpleH2Client.setup_connection(context)

      headers = [
        {":method", "HEAD"},
        {":path", "/"},
        {":path", "/"},
        {":scheme", "https"},
        {":authority", "localhost:#{context.port}"}
      ]

      SimpleH2Client.send_headers(socket, 1, true, headers)

      assert SimpleH2Client.recv_rst_stream(socket) == {:ok, 1, 1}
    end

    test "returns a stream error if :path pseudo headers is empty", context do
      socket = SimpleH2Client.setup_connection(context)

      headers = [
        {":method", "HEAD"},
        {":path", ""},
        {":scheme", "https"},
        {":authority", "localhost:#{context.port}"}
      ]

      SimpleH2Client.send_headers(socket, 1, true, headers)

      assert SimpleH2Client.recv_rst_stream(socket) == {:ok, 1, 1}
    end

    test "combines Cookie headers per RFC7540§8.1.2.5", context do
      socket = SimpleH2Client.setup_connection(context)

      headers = [
        {":method", "GET"},
        {":path", "/cookie_check"},
        {":scheme", "https"},
        {":authority", "localhost:#{context.port}"},
        {"cookie", "a=b"},
        {"cookie", "c=d"},
        {"cookie", "e=f"}
      ]

      SimpleH2Client.send_headers(socket, 1, true, headers)

      assert SimpleH2Client.successful_response?(socket, 1, false)
      assert SimpleH2Client.recv_body(socket) == {:ok, 1, true, "OK"}
    end

    def cookie_check(conn) do
      assert get_req_header(conn, "cookie") == ["a=b; c=d; e=f"]

      conn |> send_resp(200, "OK")
    end

    test "breaks Cookie headers up per RFC7540§8.1.2.5", context do
      socket = SimpleH2Client.setup_connection(context)

      headers = [
        {":method", "GET"},
        {":path", "/cookie_write_check"},
        {":scheme", "https"},
        {":authority", "localhost:#{context.port}"}
      ]

      SimpleH2Client.send_headers(socket, 1, true, headers)

      assert {:ok, 1, false,
              [
                {":status", "200"},
                {"cache-control", "max-age=0, private, must-revalidate"},
                {"cookie", "a=b"},
                {"cookie", "c=d"},
                {"cookie", "e=f"}
              ], _ctx} = SimpleH2Client.recv_headers(socket)

      assert SimpleH2Client.recv_body(socket) == {:ok, 1, true, "OK"}
    end

    def cookie_write_check(conn) do
      conn |> put_resp_header("cookie", "a=b; c=d; e=f") |> send_resp(200, "OK")
    end

    test "handles changes to client's header table size", context do
      socket = SimpleH2Client.setup_connection(context)

      expected_headers = [
        {":status", "200"},
        {"cache-control", "max-age=0, private, must-revalidate"}
      ]

      SimpleH2Client.send_simple_headers(socket, 1, :get, "/body_response", context.port)
      {:ok, 1, false, ^expected_headers, ctx} = SimpleH2Client.recv_headers(socket)
      assert SimpleH2Client.recv_body(socket) == {:ok, 1, true, "OK"}

      # Shrink our decoding table size
      SimpleH2Client.exchange_client_settings(socket, <<1::16, 1::32>>)

      ctx = HPAX.resize(ctx, 1)

      SimpleH2Client.send_simple_headers(socket, 3, :get, "/body_response", context.port)
      {:ok, 3, false, ^expected_headers, _ctx} = SimpleH2Client.recv_headers(socket, ctx)
      assert SimpleH2Client.recv_body(socket) == {:ok, 3, true, "OK"}
    end
  end

  describe "PRIORITY frames" do
    test "receives PRIORITY frames without complaint (and does nothing)", context do
      socket = SimpleH2Client.setup_connection(context)

      SimpleH2Client.send_priority(socket, 1, 3, 4)

      assert SimpleH2Client.connection_alive?(socket)
    end

    test "rejects PRIORITY frames which depend on itself", context do
      socket = SimpleH2Client.setup_connection(context)

      SimpleH2Client.send_priority(socket, 1, 1, 4)

      assert SimpleH2Client.recv_rst_stream(socket) == {:ok, 1, 1}
      assert SimpleH2Client.connection_alive?(socket)
    end
  end

  describe "RST_STREAM frames" do
    @tag capture_log: true
    test "sends RST_FRAME with no error if stream task ends without closed stream", context do
      socket = SimpleH2Client.setup_connection(context)

      # Send headers with end_stream bit cleared
      SimpleH2Client.send_simple_headers(socket, 1, :post, "/body_response", context.port)
      SimpleH2Client.recv_headers(socket)
      SimpleH2Client.recv_body(socket)

      assert SimpleH2Client.recv_rst_stream(socket) == {:ok, 1, 0}
      assert SimpleH2Client.connection_alive?(socket)
    end

    @tag capture_log: true
    test "sends RST_FRAME with error if stream task crashes", context do
      socket = SimpleH2Client.setup_connection(context)

      SimpleH2Client.send_simple_headers(socket, 1, :get, "/crasher", context.port)
      SimpleH2Client.recv_headers(socket)
      SimpleH2Client.recv_body(socket)

      assert SimpleH2Client.recv_rst_stream(socket) == {:ok, 1, 2}
      assert SimpleH2Client.connection_alive?(socket)
    end

    def crasher(conn) do
      conn
      |> send_chunked(200)
      |> chunk("OK")

      raise "boom"
    end

    @tag capture_log: true
    test "rejects RST_STREAM frames received on an idle stream", context do
      socket = SimpleH2Client.setup_connection(context)

      SimpleH2Client.send_rst_stream(socket, 1, 0)

      assert SimpleH2Client.recv_goaway_and_close(socket) == {:ok, 0, 1}
    end

    test "shuts down the stream task on receipt of an RST_STREAM frame", context do
      socket = SimpleH2Client.setup_connection(context)

      SimpleH2Client.send_simple_headers(socket, 1, :get, "/sleeper", context.port)
      SimpleH2Client.recv_headers(socket)
      {:ok, 1, false, "OK"} = SimpleH2Client.recv_body(socket)

      assert Process.whereis(:sleeper) |> Process.alive?()

      SimpleH2Client.send_rst_stream(socket, 1, 0)

      Process.sleep(100)

      assert Process.whereis(:sleeper) == nil
      assert SimpleH2Client.connection_alive?(socket)
    end

    def sleeper(conn) do
      Process.register(self(), :sleeper)

      conn
      |> send_chunked(200)
      |> chunk("OK")

      Process.sleep(:infinity)
    end
  end

  describe "SETTINGS frames" do
    test "the server should acknowledge a client's SETTINGS frames", context do
      socket = SimpleH2Client.tls_client(context)
      SimpleH2Client.exchange_prefaces(socket)
      :ssl.send(socket, <<0, 0, 0, 4, 0, 0, 0, 0, 0>>)
      assert :ssl.recv(socket, 9) == {:ok, <<0, 0, 0, 4, 1, 0, 0, 0, 0>>}
    end
  end

  describe "PUSH_PROMISE frames" do
    test "send in expected order", context do
      socket = SimpleH2Client.setup_connection(context)

      {:ok, ctx} = SimpleH2Client.send_simple_headers(socket, 1, :get, "/send_push", context.port)

      expected_headers = [
        {":method", "GET"},
        {":scheme", "https"},
        {":authority", "localhost:#{context.port}"},
        {":path", "/push_hello_world"},
        {"accept", "application/octet-stream"},
        {"x-from", "push"}
      ]

      assert {:ok, 1, 2, ^expected_headers, _} = SimpleH2Client.recv_push_promise(socket, ctx)

      assert {:ok, 2, false, _, ctx} = SimpleH2Client.recv_headers(socket)
      assert {:ok, 2, true, "It's a push"} = SimpleH2Client.recv_body(socket)

      assert {:ok, 1, false, _, _} = SimpleH2Client.recv_headers(socket, ctx)
      assert {:ok, 1, true, "Push starter"} = SimpleH2Client.recv_body(socket)

      assert SimpleH2Client.connection_alive?(socket)
    end

    def send_push(conn) do
      conn = conn |> push("/push_hello_world", [{"x-from", "push"}])
      # Let the hello_world response make its way back so we can test in order
      # This isn't a protocol race (we've already sent the push promise), but this
      # allows us to write our tests above with assumptions on ordering
      Process.sleep(100)
      conn |> send_resp(200, "Push starter")
    end

    def push_hello_world(conn) do
      conn |> send_resp(200, "It's a push")
    end

    test "server push messages do not send if the client disabled them", context do
      socket = SimpleH2Client.tls_client(context)
      SimpleH2Client.exchange_prefaces(socket)

      # Signal that we do not accept push
      SimpleH2Client.exchange_client_settings(socket, <<2::16, 0::32>>)

      {:ok, ctx} = SimpleH2Client.send_simple_headers(socket, 1, :get, "/send_push", context.port)

      assert {:ok, 1, false, _, _} = SimpleH2Client.recv_headers(socket, ctx)
      assert {:ok, 1, true, "Push starter"} = SimpleH2Client.recv_body(socket)

      assert SimpleH2Client.connection_alive?(socket)
    end

    test "server push messages do not send if we would exceed max concurrent streams", context do
      socket = SimpleH2Client.tls_client(context)
      SimpleH2Client.exchange_prefaces(socket)

      # Signal that we want 0 concurrent streams (this count only includes server-sent streams per
      # RFC7540§6.5.2)
      SimpleH2Client.exchange_client_settings(socket, <<3::16, 0::32>>)

      {:ok, ctx} = SimpleH2Client.send_simple_headers(socket, 1, :get, "/send_push", context.port)

      # RFC7540§8.2.2 gives us the option of not sending push promise frames if we would exceed
      # max concurrent streams, which is what we do. Thus, expect to see only the initial request
      # and no push promises
      assert {:ok, 1, false, _, _} = SimpleH2Client.recv_headers(socket, ctx)
      assert {:ok, 1, true, "Push starter"} = SimpleH2Client.recv_body(socket)

      assert SimpleH2Client.connection_alive?(socket)
    end

    test "breaks large push promises into multiple CONTINUATION frames when sending", context do
      socket = SimpleH2Client.setup_connection(context)

      SimpleH2Client.send_simple_headers(socket, 1, :post, "/large_push_promise", context.port)

      random_string = for _ <- 1..60_000, into: "", do: <<Enum.random('0123456789abcdef')>>
      <<to_send::binary-size(16_384), rest::binary>> = random_string
      SimpleH2Client.send_body(socket, 1, false, to_send)

      <<to_send::binary-size(16_384), rest::binary>> = rest
      SimpleH2Client.send_body(socket, 1, false, to_send)

      <<to_send::binary-size(16_384), rest::binary>> = rest
      SimpleH2Client.send_body(socket, 1, false, to_send)
      SimpleH2Client.send_body(socket, 1, true, rest)

      {:ok, 0, _} = SimpleH2Client.recv_window_update(socket)
      {:ok, 1, _} = SimpleH2Client.recv_window_update(socket)

      # We assume that 60k of random data will get hpacked down into somewhere
      # between 49148 and 65532 bytes, so we'll need 4 packets total
      # Note that we're reading the promised_stream_id field as part of the frame header
      {:ok, <<16_384::24, 5::8, 0::8, 0::1, 1::31, 2::32>>} = :ssl.recv(socket, 13)
      {:ok, header_fragment} = :ssl.recv(socket, 16_380)

      {:ok, <<16_384::24, 9::8, 0::8, 0::1, 1::31>>} = :ssl.recv(socket, 9)
      {:ok, fragment_1} = :ssl.recv(socket, 16_384)

      {:ok, <<16_384::24, 9::8, 0::8, 0::1, 1::31>>} = :ssl.recv(socket, 9)
      {:ok, fragment_2} = :ssl.recv(socket, 16_384)

      {:ok, <<length::24, 9::8, 4::8, 0::1, 1::31>>} = :ssl.recv(socket, 9)
      {:ok, fragment_3} = :ssl.recv(socket, length)

      {:ok, headers, _ctx} =
        [header_fragment, fragment_1, fragment_2, fragment_3]
        |> IO.iodata_to_binary()
        |> HPAX.decode(HPAX.new(4096))

      assert headers == [
               {":method", "GET"},
               {":scheme", "https"},
               {":authority", "localhost:#{context.port}"},
               {":path", "/push_hello_world"},
               {"accept", "application/octet-stream"},
               {"giant", random_string}
             ]

      assert {:ok, 2, false, _, ctx} = SimpleH2Client.recv_headers(socket)
      assert {:ok, 2, true, "It's a push"} = SimpleH2Client.recv_body(socket)

      assert {:ok, 1, false, _, _} = SimpleH2Client.recv_headers(socket, ctx)
      assert {:ok, 1, true, "Push starter"} = SimpleH2Client.recv_body(socket)

      assert SimpleH2Client.connection_alive?(socket)
    end

    def large_push_promise(conn) do
      {:ok, body, conn} = read_body(conn)

      conn = conn |> push("/push_hello_world", [{"giant", body}])

      # Let the hello_world response make its way back so we can test in order
      # This isn't a protocol race (we've already sent the push promise), but this
      # allows us to write our tests above with assumptions on ordering
      Process.sleep(100)

      conn |> send_resp(200, "Push starter")
    end

    @tag capture_log: true
    test "the server should reject any received PUSH_PROMISE frames", context do
      socket = SimpleH2Client.tls_client(context)
      SimpleH2Client.exchange_prefaces(socket)
      :ssl.send(socket, <<0, 0, 7, 5, 0, 0, 0, 0, 1, 0, 0, 0, 3, 1, 2, 3>>)

      assert SimpleH2Client.recv_goaway_and_close(socket) == {:ok, 0, 1}
    end
  end

  describe "PING frames" do
    test "the server should acknowledge a client's PING frames", context do
      socket = SimpleH2Client.setup_connection(context)
      :ssl.send(socket, <<0, 0, 8, 6, 0, 0, 0, 0, 0, 1, 2, 3, 4, 5, 6, 7, 8>>)
      assert :ssl.recv(socket, 17) == {:ok, <<0, 0, 8, 6, 1, 0, 0, 0, 0, 1, 2, 3, 4, 5, 6, 7, 8>>}
    end
  end

  describe "GOAWAY frames" do
    test "the server should send a GOAWAY frame when shutting down", context do
      socket = SimpleH2Client.setup_connection(context)

      assert SimpleH2Client.connection_alive?(socket)

      Process.sleep(100)

      ThousandIsland.stop(context.server_pid)

      assert SimpleH2Client.recv_goaway_and_close(socket) == {:ok, 0, 0}
    end

    test "the server should close the connection upon receipt of a GOAWAY frame", context do
      socket = SimpleH2Client.setup_connection(context)

      SimpleH2Client.send_goaway(socket, 0, 0)

      assert SimpleH2Client.recv_goaway_and_close(socket) == {:ok, 0, 0}
    end

    test "the server should return the last received stream id in the GOAWAY frame", context do
      socket = SimpleH2Client.setup_connection(context)

      SimpleH2Client.send_simple_headers(socket, 99, :get, "/echo", context.port)
      SimpleH2Client.successful_response?(socket, 99, true)
      SimpleH2Client.send_goaway(socket, 0, 0)

      assert SimpleH2Client.recv_goaway_and_close(socket) == {:ok, 99, 0}
    end
  end

  describe "WINDOW_UPDATE frames (upload direction)" do
    test "issues a large receive window update on first uploaded DATA frame", context do
      socket = SimpleH2Client.setup_connection(context)

      SimpleH2Client.send_simple_headers(socket, 1, :post, "/echo", context.port)
      SimpleH2Client.send_body(socket, 1, true, "OK")

      expected_adjustment = (1 <<< 31) - 1 - 65_535 + 2

      {:ok, 0, ^expected_adjustment} = SimpleH2Client.recv_window_update(socket)
      {:ok, 1, ^expected_adjustment} = SimpleH2Client.recv_window_update(socket)

      assert SimpleH2Client.successful_response?(socket, 1, false)
      assert SimpleH2Client.recv_body(socket) == {:ok, 1, true, "OK"}
    end

    test "manages connection and stream receive windows separately", context do
      socket = SimpleH2Client.setup_connection(context)

      SimpleH2Client.send_simple_headers(socket, 1, :post, "/echo", context.port)
      SimpleH2Client.send_body(socket, 1, true, "OK")

      expected_adjustment = (1 <<< 31) - 1 - 65_535 + 2

      {:ok, 0, ^expected_adjustment} = SimpleH2Client.recv_window_update(socket)
      {:ok, 1, ^expected_adjustment} = SimpleH2Client.recv_window_update(socket)

      assert {:ok, 1, false, [{":status", "200"} | _], ctx} = SimpleH2Client.recv_headers(socket)
      assert SimpleH2Client.recv_body(socket) == {:ok, 1, true, "OK"}

      SimpleH2Client.send_simple_headers(socket, 3, :post, "/echo", context.port)
      SimpleH2Client.send_body(socket, 3, true, "OK")

      expected_adjustment = (1 <<< 31) - 1 - 65_535 + 2

      # We should only see a stream update here
      {:ok, 3, ^expected_adjustment} = SimpleH2Client.recv_window_update(socket)

      assert SimpleH2Client.successful_response?(socket, 3, false, ctx)
      assert SimpleH2Client.recv_body(socket) == {:ok, 3, true, "OK"}
    end

    test "does not issue a subsequent update until receive window goes below 2^30", context do
      socket = SimpleH2Client.setup_connection(context)

      SimpleH2Client.send_simple_headers(socket, 1, :post, "/large_post", context.port)

      window = 65_535

      # Send a single byte to get the window moved up and ensure we see a window update
      SimpleH2Client.send_body(socket, 1, false, "a")
      window = window - 1

      {:ok, 0, adjustment} = SimpleH2Client.recv_window_update(socket)
      {:ok, 1, ^adjustment} = SimpleH2Client.recv_window_update(socket)

      window = window + adjustment
      assert window == (1 <<< 31) - 1

      # Send 2^16 - 1 chunks of 2^14 bytes to end up just shy of expecting a
      # window update (we expect one when our window goes below 2^30).
      iters = (1 <<< 16) - 1
      chunk = String.duplicate("a", 1 <<< 14)

      for _n <- 1..iters do
        SimpleH2Client.send_body(socket, 1, false, chunk)
      end

      # Adjust our window down for the frames we just sent
      window = window - iters * IO.iodata_length(chunk)

      assert window >= 1 <<< 30

      # Ensure we have not received a window update by pinging
      assert SimpleH2Client.connection_alive?(socket)

      # Now send one more chunk and update our window size
      SimpleH2Client.send_body(socket, 1, true, chunk)
      window = window - IO.iodata_length(chunk)

      # We should now be below 2^30 and so we expect an update
      assert window < 1 <<< 30
      {:ok, 0, adjustment} = SimpleH2Client.recv_window_update(socket)
      {:ok, 1, ^adjustment} = SimpleH2Client.recv_window_update(socket)
      window = window + adjustment
      assert window == (1 <<< 31) - 1

      assert SimpleH2Client.successful_response?(socket, 1, false)

      assert SimpleH2Client.recv_body(socket) ==
               {:ok, 1, true, "#{1 + (iters + 1) * IO.iodata_length(chunk)}"}
    end

    def large_post(conn) do
      do_large_post(conn, 0)
    end

    defp do_large_post(conn, size) do
      case read_body(conn) do
        {:ok, body, conn} -> conn |> send_resp(200, "#{size + IO.iodata_length(body)}")
        {:more, body, conn} -> do_large_post(conn, size + IO.iodata_length(body))
      end
    end
  end

  describe "WINDOW_UPDATE frames (download direction)" do
    test "respects the remaining space in the connection's send window", context do
      socket = SimpleH2Client.setup_connection(context)

      SimpleH2Client.send_simple_headers(socket, 1, :post, "/echo", context.port)

      # Give ourselves lots of room on the stream
      SimpleH2Client.send_window_update(socket, 1, 1_000_000)

      SimpleH2Client.send_body(socket, 1, false, String.duplicate("a", 16_384))
      SimpleH2Client.send_body(socket, 1, false, String.duplicate("a", 16_384))
      SimpleH2Client.send_body(socket, 1, false, String.duplicate("a", 16_384))
      SimpleH2Client.send_body(socket, 1, false, String.duplicate("a", 16_384))
      SimpleH2Client.send_body(socket, 1, true, String.duplicate("a", 100))

      assert {:ok, 0, _} = SimpleH2Client.recv_window_update(socket)
      assert {:ok, 1, _} = SimpleH2Client.recv_window_update(socket)
      assert SimpleH2Client.successful_response?(socket, 1, false)

      # Expect 65_535 bytes as that is our initial connection window
      assert SimpleH2Client.recv_body(socket) == {:ok, 1, false, String.duplicate("a", 16_384)}
      assert SimpleH2Client.recv_body(socket) == {:ok, 1, false, String.duplicate("a", 16_384)}
      assert SimpleH2Client.recv_body(socket) == {:ok, 1, false, String.duplicate("a", 16_384)}
      assert SimpleH2Client.recv_body(socket) == {:ok, 1, false, String.duplicate("a", 16_383)}

      # Grow the connection window by 100 and observe that we get 100 more bytes
      SimpleH2Client.send_window_update(socket, 0, 100)
      assert SimpleH2Client.recv_body(socket) == {:ok, 1, false, String.duplicate("a", 100)}

      # Grow the connection window by another 100 and observe that we get the rest of the response
      # Also note that we receive end_of_stream here
      SimpleH2Client.send_window_update(socket, 0, 100)
      assert SimpleH2Client.recv_body(socket) == {:ok, 1, true, "a"}
    end

    test "respects the remaining space in the stream's send window", context do
      socket = SimpleH2Client.setup_connection(context)

      SimpleH2Client.send_simple_headers(socket, 1, :post, "/echo", context.port)

      # Give ourselves lots of room on the connection
      SimpleH2Client.send_window_update(socket, 0, 1_000_000)

      SimpleH2Client.send_body(socket, 1, false, String.duplicate("a", 16_384))
      SimpleH2Client.send_body(socket, 1, false, String.duplicate("a", 16_384))
      SimpleH2Client.send_body(socket, 1, false, String.duplicate("a", 16_384))
      SimpleH2Client.send_body(socket, 1, false, String.duplicate("a", 16_384))
      SimpleH2Client.send_body(socket, 1, true, String.duplicate("a", 100))

      assert {:ok, 0, _} = SimpleH2Client.recv_window_update(socket)
      assert {:ok, 1, _} = SimpleH2Client.recv_window_update(socket)
      assert SimpleH2Client.successful_response?(socket, 1, false)

      # Expect 65_535 bytes as that is our initial stream window
      assert SimpleH2Client.recv_body(socket) == {:ok, 1, false, String.duplicate("a", 16_384)}
      assert SimpleH2Client.recv_body(socket) == {:ok, 1, false, String.duplicate("a", 16_384)}
      assert SimpleH2Client.recv_body(socket) == {:ok, 1, false, String.duplicate("a", 16_384)}
      assert SimpleH2Client.recv_body(socket) == {:ok, 1, false, String.duplicate("a", 16_383)}

      # Grow the stream window by 100 and observe that we get 100 more bytes
      SimpleH2Client.send_window_update(socket, 1, 100)
      assert SimpleH2Client.recv_body(socket) == {:ok, 1, false, String.duplicate("a", 100)}

      # Grow the stream window by another 100 and observe that we get the rest of the response
      # Also note that we receive end_of_stream here
      SimpleH2Client.send_window_update(socket, 1, 100)
      assert SimpleH2Client.recv_body(socket) == {:ok, 1, true, "a"}
    end

    test "respects both stream and connection windows in complex scenarios", context do
      socket = SimpleH2Client.setup_connection(context)

      SimpleH2Client.send_simple_headers(socket, 1, :post, "/echo", context.port)

      SimpleH2Client.send_body(socket, 1, false, String.duplicate("a", 16_384))
      SimpleH2Client.send_body(socket, 1, false, String.duplicate("a", 16_384))
      SimpleH2Client.send_body(socket, 1, false, String.duplicate("a", 16_384))
      SimpleH2Client.send_body(socket, 1, false, String.duplicate("a", 16_384))
      SimpleH2Client.send_body(socket, 1, true, String.duplicate("a", 99))

      assert {:ok, 0, _} = SimpleH2Client.recv_window_update(socket)
      assert {:ok, 1, _} = SimpleH2Client.recv_window_update(socket)

      assert {:ok, 1, false, [{":status", "200"} | _], ctx} = SimpleH2Client.recv_headers(socket)

      # Expect 65_535 bytes as that is our initial connection window
      assert SimpleH2Client.recv_body(socket) == {:ok, 1, false, String.duplicate("a", 16_384)}
      assert SimpleH2Client.recv_body(socket) == {:ok, 1, false, String.duplicate("a", 16_384)}
      assert SimpleH2Client.recv_body(socket) == {:ok, 1, false, String.duplicate("a", 16_384)}
      assert SimpleH2Client.recv_body(socket) == {:ok, 1, false, String.duplicate("a", 16_383)}

      # Start a second stream and observe that it gets blocked right away
      SimpleH2Client.send_simple_headers(socket, 3, :post, "/echo", context.port)

      SimpleH2Client.send_body(socket, 3, false, String.duplicate("a", 16_384))
      SimpleH2Client.send_body(socket, 3, false, String.duplicate("a", 16_384))
      SimpleH2Client.send_body(socket, 3, false, String.duplicate("a", 16_384))
      SimpleH2Client.send_body(socket, 3, false, String.duplicate("a", 16_384))
      SimpleH2Client.send_body(socket, 3, true, String.duplicate("a", 99))

      assert {:ok, 3, _} = SimpleH2Client.recv_window_update(socket)
      assert SimpleH2Client.successful_response?(socket, 3, false, ctx)

      # Grow the connection window by 65_535 and observe that we get bytes on 3
      # since 1 is blocked on its stream window
      SimpleH2Client.send_window_update(socket, 0, 65_535)
      assert SimpleH2Client.recv_body(socket) == {:ok, 3, false, String.duplicate("a", 16_384)}
      assert SimpleH2Client.recv_body(socket) == {:ok, 3, false, String.duplicate("a", 16_384)}
      assert SimpleH2Client.recv_body(socket) == {:ok, 3, false, String.duplicate("a", 16_384)}
      assert SimpleH2Client.recv_body(socket) == {:ok, 3, false, String.duplicate("a", 16_383)}

      # Grow the stream windows such that we expect to see 100 bytes from 1 and 50 bytes from
      # 3 (note that 1 is queued at a higher priority than 3 due to FIFO ordering) Also note that
      # we receive end_of_stream on stream 1 here
      SimpleH2Client.send_window_update(socket, 3, 100)
      SimpleH2Client.send_window_update(socket, 1, 100)
      SimpleH2Client.send_window_update(socket, 0, 150)
      assert SimpleH2Client.recv_body(socket) == {:ok, 1, true, String.duplicate("a", 100)}
      assert SimpleH2Client.recv_body(socket) == {:ok, 3, false, String.duplicate("a", 50)}

      # Finally grow our connection window and verify we get the last of stream 3
      SimpleH2Client.send_window_update(socket, 0, 50)
      assert SimpleH2Client.recv_body(socket) == {:ok, 3, true, String.duplicate("a", 50)}
    end

    test "updates new stream send windows based on SETTINGS frames", context do
      socket = SimpleH2Client.setup_connection(context)

      # Give ourselves lots of room on the connection
      SimpleH2Client.send_window_update(socket, 0, 1_000_000)

      # Set our initial stream window size to something small
      SimpleH2Client.exchange_client_settings(socket, <<4::16, 100::32>>)

      SimpleH2Client.send_simple_headers(socket, 1, :post, "/echo", context.port)

      SimpleH2Client.send_body(socket, 1, true, String.duplicate("a", 16_384))

      assert {:ok, 0, _} = SimpleH2Client.recv_window_update(socket)
      assert {:ok, 1, _} = SimpleH2Client.recv_window_update(socket)
      assert SimpleH2Client.successful_response?(socket, 1, false)

      # Expect 100 bytes as that is our initial stream window
      assert SimpleH2Client.recv_body(socket) == {:ok, 1, false, String.duplicate("a", 100)}

      # Grow the stream window by 100k and observe that we get everything else
      SimpleH2Client.send_window_update(socket, 1, 100_000)
      assert SimpleH2Client.recv_body(socket) == {:ok, 1, true, String.duplicate("a", 16_284)}
    end

    test "adjusts existing stream send windows based on SETTINGS frames", context do
      socket = SimpleH2Client.setup_connection(context)

      # Give ourselves lots of room on the connection
      SimpleH2Client.send_window_update(socket, 0, 1_000_000)

      # Set our initial stream window size to something small
      SimpleH2Client.exchange_client_settings(socket, <<4::16, 100::32>>)

      SimpleH2Client.send_simple_headers(socket, 1, :post, "/echo", context.port)

      SimpleH2Client.send_body(socket, 1, true, String.duplicate("a", 16_384))

      assert {:ok, 0, _} = SimpleH2Client.recv_window_update(socket)
      assert {:ok, 1, _} = SimpleH2Client.recv_window_update(socket)
      assert SimpleH2Client.successful_response?(socket, 1, false)

      # Expect 100 bytes as that is our initial stream window
      assert SimpleH2Client.recv_body(socket) == {:ok, 1, false, String.duplicate("a", 100)}

      # Shrink the window to 10 (this should give our open stream a window of -90)
      SimpleH2Client.exchange_client_settings(socket, <<4::16, 10::32>>)

      # Grow our window to 110 (this should give our open stream a window of 10)
      SimpleH2Client.exchange_client_settings(socket, <<4::16, 110::32>>)

      # We expect to see those 10 bytes come over
      assert SimpleH2Client.recv_body(socket) == {:ok, 1, false, String.duplicate("a", 10)}

      # Finally, grow our window to 100k and observe the rest of our stream come over
      SimpleH2Client.exchange_client_settings(socket, <<4::16, 100_000::32>>)

      # We expect to see those 10 bytes come over
      assert SimpleH2Client.recv_body(socket) == {:ok, 1, true, String.duplicate("a", 16_274)}
    end
  end

  describe "CONTINUATION frames" do
    @tag capture_log: true
    test "rejects non-CONTINUATION frames received when end_headers is false", context do
      socket = SimpleH2Client.setup_connection(context)

      <<header1::binary-size(20), _header2::binary-size(20), _header3::binary>> =
        headers_for_header_read_test(context)

      :ssl.send(socket, [<<0, 0, IO.iodata_length(header1), 1, 0x01, 0, 0, 0, 1>>, header1])
      :ssl.send(socket, <<0, 0, 8, 6, 0, 0, 0, 0, 0, 1, 2, 3, 4, 5, 6, 7, 8>>)

      assert SimpleH2Client.recv_goaway_and_close(socket) == {:ok, 0, 1}
    end

    @tag capture_log: true
    test "rejects non-CONTINUATION frames received when from other streams", context do
      socket = SimpleH2Client.setup_connection(context)

      <<header1::binary-size(20), header2::binary-size(20), _header3::binary>> =
        headers_for_header_read_test(context)

      :ssl.send(socket, [<<0, 0, IO.iodata_length(header1), 1, 0x01, 0, 0, 0, 1>>, header1])
      :ssl.send(socket, [<<0, 0, IO.iodata_length(header2), 9, 0x00, 0, 0, 0, 2>>, header2])

      assert SimpleH2Client.recv_goaway_and_close(socket) == {:ok, 0, 1}
    end

    @tag capture_log: true
    test "rejects CONTINUATION frames received when not expected", context do
      socket = SimpleH2Client.setup_connection(context)

      headers = headers_for_header_read_test(context)

      :ssl.send(socket, [<<0, 0, IO.iodata_length(headers), 9, 0x04, 0, 0, 0, 1>>, headers])

      assert SimpleH2Client.recv_goaway_and_close(socket) == {:ok, 0, 1}
    end
  end
end<|MERGE_RESOLUTION|>--- conflicted
+++ resolved
@@ -1,11 +1,6 @@
 defmodule HTTP2ProtocolTest do
   use ExUnit.Case, async: true
 
-<<<<<<< HEAD
-  import Bitwise
-
-=======
->>>>>>> 1bae0d13
   use ServerHelpers
 
   import Bitwise
